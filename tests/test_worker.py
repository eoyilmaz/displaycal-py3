# -*- coding: utf-8 -*-

import io

import pytest

from DisplayCAL.dev.mocks import check_call_str
from DisplayCAL.worker import make_argyll_compatible_path, Worker


# todo: deactivated test temporarily
# def test_get_options_from_profile_is_working_properly(data_files):
#     """testing if ``DisplayCAL.worker.get_options_from_profile()`` is working properly
#     """
#     from DisplayCAL.worker import get_options_from_profile
#     options = get_options_from_profile(profile=data_files["default.ti3"].absolute())
from tests.data.display_data import DisplayData


def test_make_argyll_compatible_path_1():
    """testing if make_argyll_compatible_path is working properly with bytes input"""
    test_value = "C:\\Program Files\\some path\\excutable.exe"
    result = make_argyll_compatible_path(test_value)
    expected_result = "C_Program Files_some path_excutable.exe"
    assert result == expected_result


def test_make_argyll_compatible_path_2():
    """testing if make_argyll_compatible_path is working properly with bytes input"""
    test_value = b"C:\\Program Files\\some path\\excutable.exe"
    result = make_argyll_compatible_path(test_value)
    expected_result = b"C_Program Files_some path_excutable.exe"
    assert result == expected_result


def test_worker_get_instrument_name_1():
    """testing if the Worker.get_instrument_name() is working properly"""
    worker = Worker()
    result = worker.get_instrument_name()
    expected_result = ""
    assert result == expected_result


def test_worker_get_instrument_features():
    """testing if Worker.get_instrument_features() is working properly"""
    worker = Worker()
    result = worker.get_instrument_features()
    assert result == {}


def test_worker_instrument_supports_css_1():
    """testing if Worker.instrument_supports_ccss is working properly"""
    worker = Worker()
    result = worker.instrument_supports_ccss()
    expected_result = None
    assert result == expected_result


def test_generate_b2a_from_inverse_table(data_files, argyll):
    """Test Worker.generate_B2A_from_inverse_table() method"""
    if not argyll:
        # just skip this test so that it doesn't generate error on GitHub
        pytest.skip("Cannot find argyll")

    worker = Worker()
    from DisplayCAL import ICCProfile

    icc_profile1 = ICCProfile.ICCProfile(
        profile=data_files[
            "Monitor 1 #1 2022-03-09 16-13 D6500 2.2 F-S XYZLUT+MTX.icc"
        ].absolute()
    )
    logfile = io.StringIO()
    result = worker.generate_B2A_from_inverse_table(icc_profile1, logfile=logfile)
    assert result is True


def test_sudo_class_initialization():
    """Test worker.Sudo class initialization"""
    from DisplayCAL.worker import Sudo

    sudo = Sudo()
    assert sudo is not None


def test_download_method_1():
    """Test Worker.download() method."""
    from DisplayCAL.meta import DOMAIN
    from DisplayCAL.worker import Worker

    worker = Worker()
    uri = f"https://{DOMAIN}/i1d3"
    result = worker.download(uri)
    assert result is not None


def test_download_method_2():
    """Test Worker.download() method."""
    from DisplayCAL.meta import DOMAIN
    from DisplayCAL.worker import Worker

    worker = Worker()
    uri = f"https://{DOMAIN}/i1d3"
    result = worker.download(uri, force=True)
    assert result is not None


def test_download_method_3():
    """Test Worker.download() method."""
    from DisplayCAL.meta import DOMAIN
    from DisplayCAL.worker import Worker

    worker = Worker()
    uri = f"https://{DOMAIN}/spyd2"
    result = worker.download(uri)
    assert result is not None


def test_download_method_4():
    """Test Worker.download() method."""
    from DisplayCAL.meta import DOMAIN
    from DisplayCAL.worker import Worker

    worker = Worker()
    uri = f"https://{DOMAIN}/spyd2"
    result = worker.download(uri, force=True)
    assert result is not None


def test_get_display_name_1():
    """Testing Worker.get_display_name() method."""
    from DisplayCAL.worker import Worker
    from DisplayCAL.config import initcfg, setcfg
    initcfg()
    setcfg("display.number", 1)
    worker = Worker()
    result = worker.get_display_name(False, True, False)
    assert result == ""


def test_get_pwd():
    """Testing Worker.get_display_name() method."""
    from DisplayCAL.worker import Worker
    from DisplayCAL.config import initcfg
    initcfg()
    worker = Worker()
    test_value = "test_value"
    worker.pwd = test_value
    assert worker.pwd == test_value


<<<<<<< HEAD
# def test_update_profile_1(random_icc_profile):
#     """Testing Worker.update_profile() method."""
#     from DisplayCAL import worker
#     from DisplayCAL.worker import Worker
#     from DisplayCAL.config import initcfg
#     worker.dbus_session = None
#     worker.dbus_system = None
#     initcfg()
#     worker = Worker()
#
#     icc_profile, icc_profile_path = random_icc_profile
#     with check_call_str(
#         "DisplayCAL.worker.Worker.get_display_edid", DisplayData.DISPLAY_DATA_2
#     ):
#         worker.update_profile(icc_profile_path, tags=True)
    # TODO: In my mini-pc with 16 GB RAM and 4.3 GB of SWAP (the SWAP is probably small)
    #       this test runs out of memory!!!
=======
def test_update_profile_1(random_icc_profile):
    """Testing Worker.update_profile() method."""
    from DisplayCAL import worker
    from DisplayCAL.worker import Worker
    from DisplayCAL.config import initcfg
    worker.dbus_session = None
    worker.dbus_system = None
    initcfg()
    worker = Worker()

    icc_profile, icc_profile_path = random_icc_profile
    with check_call_str(
        "DisplayCAL.worker.Worker.get_display_edid", DisplayData.DISPLAY_DATA_2
    ):
        worker.update_profile(icc_profile_path, tags=True)
>>>>>>> c441a430
<|MERGE_RESOLUTION|>--- conflicted
+++ resolved
@@ -149,25 +149,6 @@
     assert worker.pwd == test_value
 
 
-<<<<<<< HEAD
-# def test_update_profile_1(random_icc_profile):
-#     """Testing Worker.update_profile() method."""
-#     from DisplayCAL import worker
-#     from DisplayCAL.worker import Worker
-#     from DisplayCAL.config import initcfg
-#     worker.dbus_session = None
-#     worker.dbus_system = None
-#     initcfg()
-#     worker = Worker()
-#
-#     icc_profile, icc_profile_path = random_icc_profile
-#     with check_call_str(
-#         "DisplayCAL.worker.Worker.get_display_edid", DisplayData.DISPLAY_DATA_2
-#     ):
-#         worker.update_profile(icc_profile_path, tags=True)
-    # TODO: In my mini-pc with 16 GB RAM and 4.3 GB of SWAP (the SWAP is probably small)
-    #       this test runs out of memory!!!
-=======
 def test_update_profile_1(random_icc_profile):
     """Testing Worker.update_profile() method."""
     from DisplayCAL import worker
@@ -182,5 +163,4 @@
     with check_call_str(
         "DisplayCAL.worker.Worker.get_display_edid", DisplayData.DISPLAY_DATA_2
     ):
-        worker.update_profile(icc_profile_path, tags=True)
->>>>>>> c441a430
+        worker.update_profile(icc_profile_path, tags=True)
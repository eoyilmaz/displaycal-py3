name: Tests
on: [push]

jobs:
  build:
    name: Test with Python ${{ matrix.python-version }} and wxPython ${{ matrix.wx-version }}
    env:
      DISPLAY: :0
    runs-on: ubuntu-20.04

    strategy:
      fail-fast: False
      matrix:
        python-version:
          - "3.8"
          - "3.9"
          - "3.10"
        wx-version:
          - "4.1.1"
          - "4.2.0"

    steps:

    - uses: actions/checkout@v2

    - name: Set Environment Variables
      run: |
        echo "py_version=$(echo ${{ matrix.python-version }} | tr -d .)" >> $GITHUB_ENV
<<<<<<< HEAD
        if [ "${{ matrix.python-version }}" == "3.8" ]; then
          echo "add_dir_str=${{ matrix.python-version }}" >> $GITHUB_ENV
        elif [ "${{ matrix.python-version }}" == "3.9" ]; then
          echo "add_dir_str=${{ matrix.python-version }}" >> $GITHUB_ENV
        elif [ "${{ matrix.python-version }}" == "3.10" ]; then
          echo "add_dir_str=cpython-310" >> $GITHUB_ENV
        fi
=======
        if [[ ${{ matrix.wx-version }} == "4.1.1" ]]; then   echo "wx_url=wxpython.p5k.org/wxPython-4.1.1"; fi >> $GITHUB_ENV
        if [[ ${{ matrix.wx-version }} == "4.2.0" ]]; then   echo "wx_url=extras.wxpython.org/wxPython4/extras/linux/gtk3/ubuntu-20.04/wxPython-4.2.0"; fi >> $GITHUB_ENV

>>>>>>> 5e6258a4

    - name: Setup timezone
      uses: zcong1993/setup-timezone@master
      with:
        timezone: UTC

    - name: Setup xvfb
      run: |
        sudo apt-get update
        sudo apt-get install -y xvfb \
            libxkbcommon-x11-0 \
            libxcb-icccm4 \
            libxcb-image0 \
            libxcb-keysyms1 \
            libxcb-randr0 \
            libxcb-render-util0 \
            libxcb-xinerama0 \
            libxcb-xinput0 \
            libxcb-xfixes0
        # start xvfb in the background
        sudo /usr/bin/Xvfb $DISPLAY -screen 0 1280x1024x24 &

    - name: Setup Python ${{ matrix.python-version }}
      uses: actions/setup-python@v2
      with:
        python-version: ${{ matrix.python-version }}

    - name: Update pip
      run: |
        sudo apt-get install -y $(grep -o ^[^#][[:alnum:]-]*.* "packages.list")
        python3 -m pip install --upgrade pip
        pip install attrdict3
        pip install wheel

    - name: Install wxPython wheels ${{ matrix.wx-version }}
      run: |
        pip install https://${{ env.wx_url }}-cp${{ env.py_version }}-cp${{ env.py_version }}-linux_x86_64.whl

    - name: Install Python dependencies
      run: |
        pip install -r requirements.txt
        pip install -r requirements-dev.txt

    - name: Compile C-Extensions
      run: |
        sudo chmod a+rw /etc/udev/rules.d
        python3 setup.py install
        cp ./build/lib.linux-x86_64-${{ env.add_dir_str }}/DisplayCAL/lib64/python${{ env.py_version }}/RealDisplaySizeMM.cpython-${{ env.py_version }}-x86_64-linux-gnu.so ./DisplayCAL/lib64/python${{ env.py_version }}/

    - name: Test with pytest
      run: |
        python -m pytest --verbose --cov=. --cov-report html

    - name: Archive code coverage results
      uses: actions/upload-artifact@v3
      with:
        name: code-coverage-report
        path: htmlcov
        retention-days: 10<|MERGE_RESOLUTION|>--- conflicted
+++ resolved
@@ -26,7 +26,8 @@
     - name: Set Environment Variables
       run: |
         echo "py_version=$(echo ${{ matrix.python-version }} | tr -d .)" >> $GITHUB_ENV
-<<<<<<< HEAD
+        if [[ ${{ matrix.wx-version }} == "4.1.1" ]]; then   echo "wx_url=wxpython.p5k.org/wxPython-4.1.1"; fi >> $GITHUB_ENV
+        if [[ ${{ matrix.wx-version }} == "4.2.0" ]]; then   echo "wx_url=extras.wxpython.org/wxPython4/extras/linux/gtk3/ubuntu-20.04/wxPython-4.2.0"; fi >> $GITHUB_ENV
         if [ "${{ matrix.python-version }}" == "3.8" ]; then
           echo "add_dir_str=${{ matrix.python-version }}" >> $GITHUB_ENV
         elif [ "${{ matrix.python-version }}" == "3.9" ]; then
@@ -34,11 +35,6 @@
         elif [ "${{ matrix.python-version }}" == "3.10" ]; then
           echo "add_dir_str=cpython-310" >> $GITHUB_ENV
         fi
-=======
-        if [[ ${{ matrix.wx-version }} == "4.1.1" ]]; then   echo "wx_url=wxpython.p5k.org/wxPython-4.1.1"; fi >> $GITHUB_ENV
-        if [[ ${{ matrix.wx-version }} == "4.2.0" ]]; then   echo "wx_url=extras.wxpython.org/wxPython4/extras/linux/gtk3/ubuntu-20.04/wxPython-4.2.0"; fi >> $GITHUB_ENV
-
->>>>>>> 5e6258a4
 
     - name: Setup timezone
       uses: zcong1993/setup-timezone@master

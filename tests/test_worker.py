# -*- coding: utf-8 -*-
from __future__ import annotations

import io
import pathlib
import os
import shutil
import tempfile
from typing import Tuple, Dict

import pytest

from DisplayCAL import ICCProfile, CGATS
from DisplayCAL.dev.mocks import check_call_str
from DisplayCAL.worker import (
    make_argyll_compatible_path,
    Worker,
    add_keywords_to_cgats,
    check_create_dir,
    check_cal_isfile,
    check_profile_isfile,
    check_file_isfile,
    check_ti3_criteria1,
)

from DisplayCAL.worker_base import get_argyll_util
from tests.data.display_data import DisplayData


def test_get_options_from_profile_1(data_files):
    """Test ``DisplayCAL.worker.get_options_from_profile()`` function"""
    from DisplayCAL.worker import get_options_from_profile

    profile_path = data_files[
        "UP2516D #1 2022-03-23 16-06 D6500 2.2 F-S XYZLUT+MTX.icc"
    ].absolute()
    options = get_options_from_profile(profile=profile_path)
    assert options == (
        [
            "t6500",
            "g2.2",
            "f1.0",
            "A4.0",
            "d1",
            "c1",
            "yl",
            "P0.48923385077616427,0.8797619047619047,1.4894179894179895",
            "H",
        ],
        ["qh", "aX", 'A "Dell, Inc."'],
    )


def test_get_options_from_profile_2(data_files):
    """Test ``DisplayCAL.worker.get_options_from_profile()`` function, for #69"""
    from DisplayCAL.worker import get_options_from_profile

    profile_path = data_files["SW271 PM PenalNative_KB1_160_2022-03-17.icc"].absolute()
    options = get_options_from_profile(profile=profile_path)
    assert options == ([], [])  # no options on that profile


def test_make_argyll_compatible_path_1():
    """testing if make_argyll_compatible_path is working properly with bytes input"""
    test_value = "C:\\Program Files\\some path\\excutable.exe"
    result = make_argyll_compatible_path(test_value)
    expected_result = "C_Program Files_some path_excutable.exe"
    assert result == expected_result


def test_make_argyll_compatible_path_2():
    """testing if make_argyll_compatible_path is working properly with bytes input"""
    test_value = b"C:\\Program Files\\some path\\excutable.exe"
    result = make_argyll_compatible_path(test_value)
    expected_result = b"C_Program Files_some path_excutable.exe"
    assert result == expected_result


def test_worker_get_instrument_name_1():
    """testing if the Worker.get_instrument_name() is working properly"""
    worker = Worker()
    result = worker.get_instrument_name()
    expected_result = ""
    assert result == expected_result


def test_worker_get_instrument_features():
    """testing if Worker.get_instrument_features() is working properly"""
    worker = Worker()
    result = worker.get_instrument_features()
    assert result == {}


def test_worker_instrument_supports_css_1():
    """testing if Worker.instrument_supports_ccss is working properly"""
    worker = Worker()
    result = worker.instrument_supports_ccss()
    expected_result = None
    assert result == expected_result


# @pytest.mark.skip(reason="Test segfaults with python 3.12 - further investigation required.")
def test_generate_b2a_from_inverse_table(data_files, argyll):
    """Test Worker.generate_B2A_from_inverse_table() method"""
    worker = Worker()
    icc_profile1 = ICCProfile.ICCProfile(
        profile=data_files[
            "Monitor 1 #1 2022-03-09 16-13 D6500 2.2 F-S XYZLUT+MTX.icc"
        ].absolute()
    )
    logfile = io.StringIO()
    result = worker.generate_B2A_from_inverse_table(icc_profile1, logfile=logfile)
    assert result is True


def test_get_argyll_version_1(argyll):
    """Test worker.get_argyll_version() function."""
    from DisplayCAL.worker import get_argyll_version

    with check_call_str("DisplayCAL.worker.base_get_argyll_version_string", "2.3.0"):
        result = get_argyll_version("ccxxmake")
    expected_result = [2, 3, 0]
    assert result == expected_result


def test_sudo_class_initialization():
    """Test worker.Sudo class initialization"""
    from DisplayCAL.worker import Sudo

    sudo = Sudo()
    assert sudo is not None


def test_download_method_1():
    """Test Worker.download() method."""
    from DisplayCAL.meta import DOMAIN
    from DisplayCAL.worker import Worker

    worker = Worker()
    uri = f"https://{DOMAIN}/i1d3"
    result = worker.download(uri)
    assert result is not None


def test_download_method_2():
    """Test Worker.download() method."""
    from DisplayCAL.meta import DOMAIN
    from DisplayCAL.worker import Worker

    worker = Worker()
    uri = f"https://{DOMAIN}/i1d3"
    result = worker.download(uri, force=True)
    assert result is not None


def test_download_method_3():
    """Test Worker.download() method."""
    from DisplayCAL.meta import DOMAIN
    from DisplayCAL.worker import Worker

    worker = Worker()
    uri = f"https://{DOMAIN}/spyd2"
    result = worker.download(uri)
    assert result is not None


def test_download_method_4():
    """Test Worker.download() method."""
    from DisplayCAL.meta import DOMAIN
    from DisplayCAL.worker import Worker

    worker = Worker()
    uri = f"https://{DOMAIN}/spyd2"
    result = worker.download(uri, force=True)
    assert result is not None


def test_get_display_name_1():
    """Testing Worker.get_display_name() method."""
    from DisplayCAL.worker import Worker
    from DisplayCAL.config import initcfg, setcfg

    initcfg()
    setcfg("display.number", 1)
    worker = Worker()
    result = worker.get_display_name(False, True, False)
    assert result == ""


def test_get_pwd():
    """Testing Worker.get_display_name() method."""
    from DisplayCAL.worker import Worker
    from DisplayCAL.config import initcfg

    initcfg()
    worker = Worker()
    test_value = "test_value"
    worker.pwd = test_value
    assert worker.pwd == test_value


def test_update_profile_1(random_icc_profile):
    """Testing Worker.update_profile() method."""
    from DisplayCAL import worker
    from DisplayCAL.worker import Worker
    from DisplayCAL.config import initcfg

    worker.dbus_session = None
    worker.dbus_system = None
    initcfg()
    worker = Worker()

    icc_profile, icc_profile_path = random_icc_profile
    with check_call_str(
        "DisplayCAL.worker.Worker.get_display_edid", DisplayData.DISPLAY_DATA_2
    ):
        worker.update_profile(icc_profile_path, tags=True)


def test_exec_cmd_1():
    """Test worker.exec_cmd() function for issue #73"""
    # Command line:
    from DisplayCAL.worker import Worker

    cmd = "/home/eoyilmaz/.local/bin/Argyll_V2.3.0/bin/colprof"
    args = [
        "-v",
        "-qh",
        "-ax",
        "-bn",
        "-C",
        b"No copyright. Created with DisplayCAL 3.8.9.3 and Argyll CMS 2.3.0",
        "-A",
        "Dell, Inc.",
        "-D",
        "UP2516D_#1_2022-04-01_00-26_2.2_F-S_XYZLUT+MTX",
        "/tmp/DisplayCAL-i91d9z8_/UP2516D_#1_2022-04-01_00-26_2.2_F-S_XYZLUT+MTX",
    ]
    cwd = "/tmp/DisplayCAL-i91d9z8_"
    worker = Worker()
    worker.exec_cmd(cmd=cmd, args=args)


def test_is_allowed_1():
    """Test Sudo.is_allowed() function for issue #76"""
    from DisplayCAL.worker import Sudo

    sudo = Sudo()
    result = sudo.is_allowed()
    assert result != ""


def test_ti3_lookup_to_ti1_1(data_files):
    """Test Worker.ti3_lookup_to_ti1() function for #129"""
    ti3_path = data_files["0_16_from_issue_129.ti3"].absolute()
    profile_path = data_files[
        "UP2516D #1 2022-03-23 16-06 D6500 2.2 F-S XYZLUT+MTX.icc"
    ].absolute()
    from DisplayCAL import config, ICCProfile

    ti3_cgat = CGATS.CGATS(ti3_path)
    icc_profile = ICCProfile.ICCProfile(profile_path)
    config.initcfg()
    worker = Worker()
    ti1, ti3v = worker.ti3_lookup_to_ti1(ti3_cgat, icc_profile)
    assert isinstance(ti1, CGATS.CGATS)
    assert isinstance(ti3v, CGATS.CGATS)
    assert ti1 == {
        0: {
            "COLOR_REP": b"RGB",
            "DATA": {
                0: {
                    "RGB_B": 99.9959,
                    "RGB_G": 100.0,
                    "RGB_R": 97.1526,
                    "SAMPLE_ID": 1,
                    "XYZ_X": 95.0104,
                    "XYZ_Y": 100.0,
                    "XYZ_Z": 92.7202,
                },
                1: {
                    "RGB_B": 9.1428,
                    "RGB_G": 5.8338,
                    "RGB_R": 5.842,
                    "SAMPLE_ID": 2,
                    "XYZ_X": 0.277593,
                    "XYZ_Y": 0.255279,
                    "XYZ_Z": 0.423145,
                },
                2: {
                    "RGB_B": 11.6181,
                    "RGB_G": 9.1081,
                    "RGB_R": 8.0801,
                    "SAMPLE_ID": 3,
                    "XYZ_X": 0.51238,
                    "XYZ_Y": 0.536117,
                    "XYZ_Z": 0.705578,
                },
            },
            "DATA_FORMAT": {
                0: b"SAMPLE_ID",
                1: b"RGB_R",
                2: b"RGB_G",
                3: b"RGB_B",
                4: b"XYZ_X",
                5: b"XYZ_Y",
                6: b"XYZ_Z",
            },
            "DESCRIPTOR": b"Argyll Calibration Target chart information 1",
            "KEYWORDS": {0: b"COLOR_REP"},
            "NUMBER_OF_FIELDS": None,
            "NUMBER_OF_SETS": None,
        }
    }

    assert ti3v == {
        "COLOR_REP": b"RGB_XYZ",
        "CREATED": b"Sun Jun  5 13:08:54 2022",
        "DATA": {
            0: {
                "RGB_B": 99.9959,
                "RGB_G": 100.0,
                "RGB_R": 97.1526,
                "SAMPLE_ID": 1,
                "XYZ_X": 95.0104,
                "XYZ_Y": 100.0,
                "XYZ_Z": 92.7202,
            },
            1: {
                "RGB_B": 9.1428,
                "RGB_G": 5.8338,
                "RGB_R": 5.842,
                "SAMPLE_ID": 2,
                "XYZ_X": 0.277593,
                "XYZ_Y": 0.255279,
                "XYZ_Z": 0.423145,
            },
            2: {
                "RGB_B": 11.6181,
                "RGB_G": 9.1081,
                "RGB_R": 8.0801,
                "SAMPLE_ID": 3,
                "XYZ_X": 0.51238,
                "XYZ_Y": 0.536117,
                "XYZ_Z": 0.705578,
            },
        },
        "DATA_FORMAT": {
            0: b"SAMPLE_ID",
            1: b"RGB_R",
            2: b"RGB_G",
            3: b"RGB_B",
            4: b"XYZ_X",
            5: b"XYZ_Y",
            6: b"XYZ_Z",
        },
        "DESCRIPTOR": b"Argyll Calibration Target chart information 3",
        "DEVICE_CLASS": b"DISPLAY",
        "DISPLAY_TYPE_BASE_ID": 1,
        "DISPLAY_TYPE_REFRESH": b"NO",
        "INSTRUMENT_TYPE_SPECTRAL": b"NO",
        "LUMINANCE_XYZ_CDM2": b"42.204124 44.420532 41.186805",
        "NORMALIZED_TO_Y_100": b"YES",
        "NUMBER_OF_FIELDS": None,
        "NUMBER_OF_SETS": None,
        "ORIGINATOR": b"Argyll dispread",
        "TARGET_INSTRUMENT": b"Datacolor Spyder3",
        "VIDEO_LUT_CALIBRATION_POSSIBLE": b"YES",
    }


def test_add_keywords_to_cgats(data_files) -> None:
    """Test if keywords are added to cgats by add_keywords_to_cgats."""
    path = data_files["0_16.ti3"].absolute()
    cgats = CGATS.CGATS(cgats=path)
    assert "keyword" not in cgats[0]
    options = {"keyword": "Value"}
    alternated_cgats = add_keywords_to_cgats(cgats, options)
    assert "keyword" in alternated_cgats[0]


def test_check_create_dir() -> None:
    """Test function 'check_create_dir'."""
    assert check_create_dir("test_dir") == True


@pytest.mark.parametrize("file", (True, False))
def test_check_cal_isfile(data_files, file: bool) -> None:
    """Test 'check_cal_isfile'."""
    path = data_files["Monitor.cal"].absolute() if file else "no_file"
    assert check_cal_isfile(path) == True if file else "error.calibration.file_missing"


@pytest.mark.parametrize("file", (True, False))
def test_check_profile_isfile(data_files, file: bool) -> None:
    """Test 'check_profile_isfile'."""
    path = data_files["Monitor.cal"].absolute() if file else "no_file"
    assert check_profile_isfile(path) == True if file else "error.profile.file_missing"


# todo: test is working locally but not on CI
@pytest.mark.skip(
    reason="First execution of test fails on remote CI server. "
           "All following tests are positive."
)
@pytest.mark.parametrize("silent", (True, False), ids=("silent", "not silent"))
@pytest.mark.parametrize(
    "path,result",
    (
        ("data/cgats0.txt", ("True", "True")),
        ("no_file", ("False", "file.missing")),
        (".", ("False", "file.notfile")),
    ),
)
def test_check_file_isfile(
    data_files, silent: bool, path: str, result: Tuple[str, str]
) -> None:
    """Test if file gets detected."""
    assert (
        str(check_file_isfile(path, silent=silent)) == result[0]
        if silent
        else result[1]
    )


@pytest.mark.parametrize(
    "sample,result",
    (
        (
            {
                "SAMPLE_ID": 1,
                "RGB_R": 50,
                "RGB_G": 50,
                "RGB_B": 50,
                "XYZ_X": 0.5,
                "XYZ_Y": 0.5,
                "XYZ_Z": 0.5,
            },
            True,
        ),
        (
            {
                "SAMPLE_ID": 2,
                "RGB_R": 6,
                "RGB_G": 6,
                "RGB_B": 6,
                "XYZ_X": 0.5,
                "XYZ_Y": 0.5,
                "XYZ_Z": 0.5,
            },
            False,
        ),
    ),
)
def test_check_ti3_criteria1(sample: Dict[str:float], result: bool) -> None:
    """Test for ti3 criteria1 check."""
    black = (0, 0, 0)
    white = (110, 110, 110)
    criteria = check_ti3_criteria1(
        (sample["RGB_R"], sample["RGB_G"], sample["RGB_B"]),
        (sample["XYZ_X"], sample["XYZ_Y"], sample["XYZ_Z"]),
        black,
        white,
        print_debuginfo=True,
    )
    assert criteria[3] == result


def test_prepare_colprof_for_271(monkeypatch, data_path):
    """Bug report 271."""
    assert isinstance(data_path, pathlib.Path)

    def patched_getcfg(key):
        """patched getcfg()"""
        cfg = {
            "argyll.version": "2.3.1",
            "profile.name.expanded": "test_profile",
            "profile.quality": "m",
            "profile.type": "l",
            "gamap_saturation": False,
            "gamap_perceptual": False,
            "profile.quality.b2a": "h",
            "profile.b2a.hires": True,
            "copyright": "",
            "extra_args.colprof": "",
            "profile.black_point_compensation": False,
            "profile.black_point_correction": False,
            "profile.b2a.hires.size": 17,
            "profile.b2a.hires.smooth": True,
            "measure.override_min_display_update_delay_ms": False,
            "measure.override_display_settle_time_mult": False,
            "patterngenerator.ffp_insertion": False,
            "testchart.patch_sequence": "",
            "3dlut.create": False,
        }
        return cfg[key]
    monkeypatch.setattr("DisplayCAL.worker.getcfg", patched_getcfg)

    def patched_os_path_exists(filepath):
        return True
    monkeypatch.setattr("DisplayCAL.worker.os.path.exists", patched_os_path_exists)

    def patched_os_path_isfile(filepath):
        return True
    monkeypatch.setattr("DisplayCAL.worker.os.path.isfile", patched_os_path_isfile)

    worker = Worker()
    in_out_file = pathlib.Path(worker.setup_inout("test_profile")).with_suffix(".ti3")

    # copy the test file to the target path
    test_file_path = data_path / "sample" / "issue271" / "test_profile.ti3"
    os.makedirs(in_out_file.parent, exist_ok=True)
    shutil.copy(test_file_path, in_out_file)

    # This should not raise the:
    # TypeError: startswith first arg must be bytes or a tuple of bytes, not str
    worker.prepare_colprof()


def test_prepare_dispcal_1():
    """Worker.prepare_dispcal() return value should be quoted properly."""
    worker = Worker()
    return_val = worker.prepare_dispcal()
    expected_result = [
        '-v2',
        '-d0',
        '-c1',
        '-yl',
        '-p0.5,0.5,1.0',
        '-ql',
        '-t',
        '-g2.2',
        '-f1.0',
        '-k0.0',
        '/var/folders/8l/xy1__ym94nn35x86xyg56xq80000gn/T/DisplayCAL-2fdjtyql/'
    ]
    assert return_val[0] == get_argyll_util("dispcal")
    assert isinstance(return_val[1], list)
<<<<<<< HEAD
    assert return_val[1][:-1] == expected_result[:-1]  # don't check the final part
    assert tempfile.gettempdir() in return_val[1][-1]  # this should be in a temp path
    
=======
    assert return_val[1][:-1] == expected_result[:-1]  # don't check the final part
    assert tempfile.gettempdir() in return_val[1][-1]  # this should be in a temp path
>>>>>>> d17913ce
<|MERGE_RESOLUTION|>--- conflicted
+++ resolved
@@ -5,6 +5,7 @@
 import pathlib
 import os
 import shutil
+import tempfile
 import tempfile
 from typing import Tuple, Dict
 
@@ -536,11 +537,6 @@
     ]
     assert return_val[0] == get_argyll_util("dispcal")
     assert isinstance(return_val[1], list)
-<<<<<<< HEAD
     assert return_val[1][:-1] == expected_result[:-1]  # don't check the final part
     assert tempfile.gettempdir() in return_val[1][-1]  # this should be in a temp path
-    
-=======
-    assert return_val[1][:-1] == expected_result[:-1]  # don't check the final part
-    assert tempfile.gettempdir() in return_val[1][-1]  # this should be in a temp path
->>>>>>> d17913ce
+    
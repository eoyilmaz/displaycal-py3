# -*- coding: utf-8 -*-
"""
DisplayCAL setup.py script

Can be used with setuptools or pure distutils (the latter can be forced
with the --use-distutils option, otherwise it will try to use setuptools
by default).

Also supported in addition to standard distutils/setuptools commands,
are the bdist_bbfreeze, py2app and py2exe commands (if the appropriate
packages are installed), which makes this file your all-around building/
bundling powerhouse for DisplayCAL. In the case of py2exe, special care
is taken of Python 2.6+ and the Microsoft.VC90.CRT assembly dependency,
so if building an executable on Windows with Python 2.6+ you should
preferably use py2exe. Please note that bdist_bbfreeze and py2app
*require* setuptools.

IMPORTANT NOTE:
If called from within the installed package, should only be used to
uninstall (setup.py uninstall --record=INSTALLED_FILES), otherwise use
the wrapper script in the root directory of the source tar.gz/zip

"""
import codecs
import ctypes.util
from configparser import ConfigParser
from distutils.command.install import install
import distutils.core
from distutils.util import change_root, get_platform
from fnmatch import fnmatch
import functools
import os
import platform
import re
import shutil
import subprocess as sp
import sys
from time import strftime


# Borrowed from setuptools
def _find_all_simple(path):
    """
    Find all files under 'path'
    """
    results = (
        os.path.join(base, file)
        for base, dirs, files in os.walk(path, followlinks=True)
        for file in files
    )
    return filter(os.path.isfile, results)


def findall(dir=os.curdir):
    """
    Find all files under 'dir' and return the list of full filenames.
    Unless dir is '.', return full filenames with dir prepended.
    """
    files = _find_all_simple(dir)
    if dir == os.curdir:
        make_rel = functools.partial(os.path.relpath, start=dir)
        files = map(make_rel, files)
    return list(files)


import distutils.filelist

distutils.filelist.findall = findall  # Fix findall bug in distutils


from DisplayCAL.defaultpaths import autostart, autostart_home
from DisplayCAL.meta import (
    appstream_id,
    author,
    author_ascii,
    author_email,
    description,
    development_home_page,
    DOMAIN,
    longdesc,
    name,
    py_maxversion,
    py_minversion,
    script2pywname,
    version,
    version_tuple,
    wx_minversion,
)
from DisplayCAL.util_list import intlist
from DisplayCAL.util_os import getenvu, relpath, safe_glob
from DisplayCAL.util_str import safe_str

appname = name

bits = platform.architecture()[0][:2]
pypath = os.path.abspath(__file__)
pydir = os.path.dirname(pypath)
source_dir = os.path.dirname(pydir)


if sys.platform in ("darwin", "win32"):
    # Adjust PATH so ctypes.util.find_library can find SDL2 DLLs (if present)
    pth = getenvu("PATH")
    libpth = os.path.join(pydir, "lib")
    if not pth.startswith(libpth + os.pathsep):
        pth = libpth + os.pathsep + pth
        os.environ["PATH"] = safe_str(pth)

config = {
    "data": ["tests/*.icc"],
    "doc": [
        "CHANGES.html",
        "LICENSE.txt",
        "README.html",
        "README-fr.html",
        "screenshots/*.png",
        "theme/*.png",
        "theme/*.css",
        "theme/*.js",
        "theme/*.svg",
        "theme/icons/favicon.ico",
        "theme/slimbox2/*.css",
        "theme/slimbox2/*.js",
    ],
    # Excludes for .app/.exe builds
    # numpy.lib.utils imports pydoc, which imports Tkinter, but
    # numpy.lib.utils is not even used by DisplayCAL, so omit all
    # Tk stuff
    # Use pyglet with OpenAL as audio backend. We only need
    # pyglet, pyglet.app and pyglet.media
    "excludes": {
        "all": [
            "Tkconstants",
            "Tkinter",
            "pygame",
            "pyglet.canvas",
            "pyglet.extlibs",
            "pyglet.font",
            "pyglet.gl",
            "pyglet.graphics",
            "pyglet.image",
            "pyglet.input",
            "pyglet.text",
            "pyglet.window",
            "pyo",
            "setuptools",
            "tcl",
            "test",
            "yaml",
        ],
        "darwin": ["gdbm"],
        "win32": ["gi", "win32com.client.genpy"],
    },
    "package_data": {
        name: [
            "beep.wav",
            "camera_shutter.wav",
            "ColorLookupTable.fx",
            "lang/*.yaml",
            "linear.cal",
            "pnp.ids",
            "presets/*.icc",
            "quirk.json",
            "ref/*.cie",
            "ref/*.gam",
            "ref/*.icm",
            "ref/*.ti1",
            "report/*.css",
            "report/*.html",
            "report/*.js",
            "test.cal",
            "theme/*.png",
            "theme/*.wav",
            "theme/icons/10x10/*.png",
            "theme/icons/16x16/*.png",
            "theme/icons/32x32/*.png",
            "theme/icons/48x48/*.png",
            "theme/icons/72x72/*.png",
            "theme/icons/128x128/*.png",
            "theme/icons/256x256/*.png",
            "theme/icons/512x512/*.png",
            "theme/jet_anim/*.png",
            "theme/patch_anim/*.png",
            "theme/splash_anim/*.png",
            "theme/shutter_anim/*.png",
            "ti1/*.ti1",
            "x3d-viewer/*.css",
            "x3d-viewer/*.html",
            "x3d-viewer/*.js",
            "xrc/*.xrc",
        ]
    },
    "xtra_package_data": {name: {"win32": [f"theme/icons/{name}-uninstall.ico"]}},
}


def add_lib_excludes(key, excludebits):
    for exclude in excludebits:
        config["excludes"][key].extend([f"{name}.lib{exclude}", f"lib{exclude}"])

    for exclude in ("32", "64"):
        for pycompat in ("38", "39", "310", "311", "312"):
            if key == "win32" and (
                pycompat == str(sys.version_info[0]) + str(sys.version_info[1])
                or exclude == excludebits[0]
            ):
                continue
            config["excludes"][key].extend(
                [
                    f"{name}.lib{exclude}.python{pycompat}",
                    f"{name}.lib{exclude}.python{pycompat}.RealDisplaySizeMM",
                ]
            )


add_lib_excludes("darwin", ["64" if bits == "32" else "32"])
add_lib_excludes("win32", ["64" if bits == "32" else "32"])

msiversion = ".".join(
    (
        str(version_tuple[0]),
        str(version_tuple[1]),
        str(version_tuple[2]),
    )
)

plist_dict = {
    "CFBundleDevelopmentRegion": "English",
    "CFBundleExecutable": name,
    "CFBundleGetInfoString": version,
    "CFBundleIdentifier": ".".join(reversed(DOMAIN.split("."))) + "." + name,
    "CFBundleInfoDictionaryVersion": "6.0",
    "CFBundleLongVersionString": version,
    "CFBundleName": name,
    "CFBundlePackageType": "APPL",
    "CFBundleShortVersionString": version,
    "CFBundleSignature": "????",
    "CFBundleVersion": ".".join(map(str, version_tuple)),
    "NSHumanReadableCopyright": f"© {strftime('%Y')} {author}",
    "LSMinimumSystemVersion": "10.6.0",
}


class Target:
    def __init__(self, **kwargs):
        self.__dict__.update(kwargs)


def create_app_symlinks(dist_dir, scripts):
    maincontents_rel = os.path.join(f"{name}.app", "Contents")
    # Create ref, tests, ReadMe and license symlinks in directory
    # containing the app bundle
    for src, tgt in [
        ("ref", "Reference"),
        ("tests", "Tests"),
        ("CHANGES.html", "CHANGES.html"),
        ("README.html", "README.html"),
        ("README-fr.html", "README-fr.html"),
        ("LICENSE.txt", "LICENSE.txt"),
    ]:
        tgt = os.path.join(dist_dir, tgt)
        if os.path.islink(tgt):
            os.unlink(tgt)
        os.symlink(os.path.join(maincontents_rel, "Resources", src), tgt)
    # Create standalone tools app bundles by symlinking to the main bundle
    scripts = [(script2pywname(script), desc) for script, desc in scripts]
    toolscripts = [
        script for script in [script for script, desc in scripts] if script != name
    ]
    for script, desc in scripts:
        if script in (
            name,
            f"{name}-apply-profiles",
            f"{name}-eeColor-to-madVR-converter",
        ) or script.endswith("-console"):
            continue
        toolname = desc.replace(name, "").strip()
        toolapp = os.path.join(dist_dir, f"{toolname}.app")
        if os.path.isdir(toolapp):
            if (
                input(
                    f'WARNING: The output directory "{toolapp}" and ALL ITS '
                    "CONTENTS will be REMOVED! Continue? (y/n)"
                ).lower()
                == "y"
            ):
                print("Removing dir", toolapp)
                shutil.rmtree(toolapp)
            else:
                raise SystemExit("User aborted")
        toolscript = os.path.join(dist_dir, maincontents_rel, "MacOS", script)
        has_tool_script = os.path.exists(toolscript)
        if not has_tool_script:
            # Don't symlink, apps won't be able to run in parallel!
            shutil.copy(
                os.path.join(dist_dir, maincontents_rel, "MacOS", appname), toolscript
            )
        toolcontents = os.path.join(toolapp, "Contents")
        os.makedirs(toolcontents)
        subdirs = ["Frameworks", "Resources"]
        if has_tool_script:
            # PyInstaller
            subdirs.append("MacOS")
        for entry in os.listdir(os.path.join(dist_dir, maincontents_rel)):
            if entry in subdirs:
                os.makedirs(os.path.join(toolcontents, entry))
                for subentry in os.listdir(
                    os.path.join(dist_dir, maincontents_rel, entry)
                ):
                    src = os.path.join(dist_dir, maincontents_rel, entry, subentry)
                    tgt = os.path.join(toolcontents, entry, subentry)
                    if subentry == "main.py":
                        # py2app
                        with open(src, "r") as main_in:
                            py = main_in.read()
                        py = py.replace("main()", "main(%r)" % script[len(name) + 1:])
                        with open(tgt, "wb") as main_out:
                            main_out.write(py.encode())
                        continue
                    if subentry == name + ".icns":
                        shutil.copy(
                            os.path.join(pydir, "theme", "icons", f"{script}.icns"),
                            os.path.join(toolcontents, entry, f"{script}.icns"),
                        )
                        continue
                    if subentry == script:
                        # PyInstaller
                        os.rename(src, tgt)
                    elif subentry not in toolscripts:
                        os.symlink(
                            os.path.join(
                                "..", "..", "..", maincontents_rel, entry, subentry
                            ),
                            tgt,
                        )
            elif entry == "Info.plist":
                with codecs.open(
                    os.path.join(dist_dir, maincontents_rel, entry), "r", "UTF-8"
                ) as info_in:
                    infoxml = info_in.read()
                # CFBundleName / CFBundleDisplayName
                infoxml = re.sub(
                    r"(Name</key>\s*<string>)%s" % name,
                    lambda match: match.group(1) + toolname,
                    infoxml,
                )
                # CFBundleIdentifier
                infoxml = infoxml.replace(
                    f".{name}</string>", f".{script}</string>"
                )
                # CFBundleIconFile
                infoxml = infoxml.replace(
                    f"{name}.icns</string>", f"{script}.icns</string>"
                )
                # CFBundleExecutable
                infoxml = re.sub(
                    r"(Executable</key>\s*<string>)%s" % name,
                    lambda match: match.group(1) + script,
                    infoxml,
                )
                with codecs.open(
                    os.path.join(toolcontents, entry), "w", "UTF-8"
                ) as info_out:
                    info_out.write(infoxml)
            else:
                os.symlink(
                    os.path.join("..", "..", maincontents_rel, entry),
                    os.path.join(toolcontents, entry),
                )


def get_data(tgt_dir, key, pkgname=None, subkey=None, excludes=None):
    """Return configured data files.

    Args:
        tgt_dir (str): The target directory.
        key (str): The config key.
        pkgname (Union[None, str]): Name of the package. Default is None.
        subkey (Union[None, str]): Name of the subkey. Default is None.
        excludes (Union[None, List[str]]): List of files to exclude. Default is None.

    Returns:
        List[str]: List of strings showing the paths of the data files.
    """
    files = config[key]
    src_dir = source_dir
    if pkgname:
        files = files[pkgname]
<<<<<<< HEAD
        # modifying the src_dir is not working with py2app, so disabling it.
=======
        # modifying the src_dir is not working with py2app, so disabling it.
>>>>>>> d17913ce
        # src_dir = os.path.join(src_dir, pkgname)
        if subkey:
            if subkey in files:
                files = files[subkey]
            else:
                files = []
    data = []
    for pth in files:
        if not [exclude for exclude in excludes or [] if fnmatch(pth, exclude)]:
            normalized_path = os.path.normpath(os.path.join(tgt_dir, os.path.dirname(pth)))
            safe_path = [relpath(p, src_dir) for p in safe_glob(os.path.join(src_dir, pth))]
            if pkgname:
                # try looking for the "{src_dir}/{pkgname}/{pth}" too
                safe_path += [relpath(p, src_dir) for p in safe_glob(os.path.join(src_dir, pkgname, pth))]
            data.append((normalized_path, safe_path))
    return data


def get_scripts(excludes=None):
    # It is required that each script has an accompanying .desktop file
    scripts_with_desc = []
    scripts = safe_glob(os.path.join(pydir, "..", "scripts", appname.lower() + "*"))

    def sortbyname(a, b):
        a, b = [os.path.splitext(v)[0] for v in (a, b)]
        if a > b:
            return 1
        elif a < b:
            return -1
        else:
            return 0

    import functools

    scripts = sorted(scripts, key=functools.cmp_to_key(sortbyname))
    for script in scripts:
        script = os.path.basename(script)
        if script == appname.lower() + "-apply-profiles-launcher":
            continue
        desktopfile = os.path.join(pydir, "..", "misc",  f"{script}.desktop")
        if os.path.isfile(desktopfile):
            cfg = ConfigParser()
            cfg.read(desktopfile)
            script = cfg.get("Desktop Entry", "Exec").split()[0]
            desc = cfg.get("Desktop Entry", "Name")
        else:
            desc = ""
        if not [exclude for exclude in excludes or [] if fnmatch(script, exclude)]:
            scripts_with_desc.append((script, desc))
    return scripts_with_desc


def setup():
    print("***", os.path.abspath(sys.argv[0]), " ".join(sys.argv[1:]))

    bdist_bbfreeze = "bdist_bbfreeze" in sys.argv[1:]
    bdist_dumb = "bdist_dumb" in sys.argv[1:]
    bdist_win = "bdist_msi" in sys.argv[1:] or "bdist_wininst" in sys.argv[1:]
    debug = 0
    do_full_install = False
    do_install = False
    do_py2app = "py2app" in sys.argv[1:]
    do_py2exe = "py2exe" in sys.argv[1:]
    do_uninstall = "uninstall" in sys.argv[1:]
    doc_layout = "deb" if os.path.exists("/etc/debian_version") else ""
    dry_run = "-n" in sys.argv[1:] or "--dry-run" in sys.argv[1:]
    help = False
    install_data = None  # data files install path (only if given)
    is_rpm_build = "bdist_rpm" in sys.argv[1:] or os.path.abspath(sys.argv[0]).endswith(
        os.path.join(
            os.path.sep,
            "rpm",
            "BUILD",
            f"{name}-{version}",
            os.path.basename(os.path.abspath(sys.argv[0])),
        )
    )
    prefix = ""
    recordfile_name = None  # record installed files to this file
    sdist = "sdist" in sys.argv[1:]
    setuptools = None
    skip_postinstall = "--skip-postinstall" in sys.argv[1:]
    use_distutils = not bdist_bbfreeze and not do_py2app
    use_setuptools = (
        not use_distutils
        or "--use-setuptools" in sys.argv[1:]
        or (os.path.exists("use-setuptools") and "--use-distutils" not in sys.argv[1:])
    )
    use_sdl = "--use-sdl" in sys.argv[1:]

    sys.path.insert(1, os.path.join(os.path.dirname(pydir), "util"))

    current_findall = distutils.filelist.findall

    if use_setuptools:
        if "--use-setuptools" in sys.argv[1:] and not os.path.exists("use-setuptools"):
            open("use-setuptools", "w").close()
        try:
            import setuptools
            from setuptools import setup, Extension, find_packages

            setuptools = True
            print("using setuptools")
            current_findall = find_packages
        except ImportError:
            pass
    else:
        if os.path.exists("use-setuptools"):
            os.remove("use-setuptools")

    if distutils.filelist.findall is current_findall:
        # Fix traversing unneeded dirs which can take a long time (minutes)
        def findall(
            dir=os.curdir,
            original=distutils.filelist.findall,
            listdir=os.listdir,
            basename=os.path.basename,
        ):
            os.listdir = lambda path: [
                entry
                for entry in listdir(path)
                if entry not in ("build", "dist") and not entry.startswith(".")
            ]
            try:
                return original(dir)
            finally:
                os.listdir = listdir

        distutils.filelist.findall = findall

    if not setuptools:
        from distutils.core import setup, Extension

        print("using distutils")

    if do_py2exe:
        setup_do_py2exe()

    if do_uninstall:
        i = sys.argv.index("uninstall")
        sys.argv = sys.argv[:i] + ["install"] + sys.argv[i + 1:]
        install.create_home_path = lambda self: None

    if (
        skip_instrument_conf_files := "--skip-instrument-configuration-files"
        in sys.argv[1:]
    ):
        i = sys.argv.index("--skip-instrument-configuration-files")
        sys.argv = sys.argv[:i] + sys.argv[i + 1:]

    if not is_rpm_build:
        skip_instrument_conf_files = True

    if skip_postinstall:
        i = sys.argv.index("--skip-postinstall")
        sys.argv = sys.argv[:i] + sys.argv[i + 1:]

    if "--use-distutils" in sys.argv[1:]:
        i = sys.argv.index("--use-distutils")
        sys.argv = sys.argv[:i] + sys.argv[i + 1:]

    if "--use-setuptools" in sys.argv[1:]:
        i = sys.argv.index("--use-setuptools")
        sys.argv = sys.argv[:i] + sys.argv[i + 1:]

    argv = list(sys.argv[1:])
    for i, arg in enumerate(reversed(argv)):
        n = len(sys.argv) - i - 1
        if arg in (
            "install",
            "install_lib",
            "install_headers",
            "install_scripts",
            "install_data",
        ):
            if arg == "install":
                do_full_install = True
            do_install = True
        elif arg == "-d" and len(sys.argv[1:]) > i:
            dist_dir = sys.argv[i + 2]
        else:
            arg = arg.split("=")
            if arg[0] == "--debug":
                debug = 1 if len(arg) == 1 else int(arg[1])
                sys.argv = sys.argv[:n] + sys.argv[n + 1:]
            elif len(arg) == 2:
                if arg[0] == "--dist-dir":
                    dist_dir = arg[1]
                elif arg[0] == "--doc-layout":
                    doc_layout = arg[1]
                    sys.argv = sys.argv[:n] + sys.argv[n + 1:]
                elif arg[0] == "--install-data":
                    install_data = arg[1]
                elif arg[0] == "--prefix":
                    prefix = arg[1]
                elif arg[0] == "--record":
                    recordfile_name = arg[1]
            elif arg[0] == "-h" or arg[0].startswith("--help"):
                help = True

    if not recordfile_name and (do_full_install or do_uninstall):
        recordfile_name = "INSTALLED_FILES"
    # if not do_uninstall:
    # sys.argv.append("--record=" + "INSTALLED_FILES")

    if sys.platform in ("darwin", "win32") or "bdist_egg" in sys.argv[1:]:
        doc = data = "." if do_py2app or do_py2exe or bdist_bbfreeze else name
    else:
        # Linux/Unix
        data = name
        if doc_layout.startswith("deb"):
            doc = os.path.join("doc", name.lower())
        elif "suse" in doc_layout:
            doc = os.path.join("doc", "packages", name)
        else:
            doc = os.path.join("doc", f"{name}-{version}")

        if not install_data:
            data = os.path.join("share", data)
            doc = os.path.join("share", doc)
            if is_rpm_build:
                doc = os.path.join(os.path.sep, "usr", doc)

    # Use CA file from certifi project
    if do_py2app or do_py2exe:
        import certifi

        cacert = certifi.where()
        if cacert:
            shutil.copyfile(cacert, os.path.join(pydir, "cacert.pem"))
            config["package_data"][name].append("cacert.pem")
        else:
            print("WARNING: cacert.pem from certifi project not found!")

    # on Mac OS X and Windows, we want data files in the package dir
    # (package_data will be ignored when using py2exe)
    package_data = {
        name: (
            config["package_data"][name]
            if sys.platform in ("darwin", "win32") and not do_py2app and not do_py2exe
            else []
        )
    }
    if sdist and sys.platform in ("darwin", "win32"):
        package_data[name].extend(
            ["theme/icons/22x22/*.png", "theme/icons/24x24/*.png"]
        )
    if sys.platform == "win32" and not do_py2exe:
        package_data[name].append("theme/icons/*.ico")
    # Scripts
    if sys.platform == "darwin":
        scripts = get_scripts(excludes=[appname.lower() + "-apply-profiles"])
    else:
        scripts = get_scripts()
    # Doc files
    data_files = []
    if not is_rpm_build or doc_layout.startswith("deb"):
        data_files += get_data(doc, "doc", excludes=["LICENSE.txt"])
    if data_files:
        if doc_layout.startswith("deb"):
            data_files.append((doc, [os.path.join(pydir, "..", "dist", "copyright")]))
            data_files.append(
                (
                    os.path.join(os.path.dirname(data), "doc-base"),
                    [os.path.join(pydir, "..", "misc", appname.lower() + "-readme")],
                )
            )
        else:
            data_files.append(
                (
                    doc,
                    [
                        relpath(
                            os.path.join(pydir, "..", "LICENSE.txt"),
                            source_dir
                        )
                    ]
                )
            )

    # metainfo / appdata.xml
    data_files.append(
        (
            os.path.join(os.path.dirname(data), "metainfo"),
            [
                relpath(
                    os.path.normpath(
                        os.path.join(pydir, "..", "dist", f"{appstream_id}.appdata.xml")
                    ),
                    source_dir,
                )
            ],
        )
    )

    if sys.platform not in ("darwin", "win32") or do_py2app or do_py2exe:
        # Linux/Unix or py2app/py2exe
        data_files += get_data(data, "package_data", name, excludes=["theme/icons/*"])
        data_files += get_data(data, "data")
        data_files += get_data(data, "xtra_package_data", name, sys.platform)
        if sys.platform == "win32":
            # Add python and pythonw
            data_files.extend(
                [
                    (
                        os.path.join(data, "lib"),
                        [
                            sys.executable,
                            os.path.join(
                                os.path.dirname(sys.executable), "pythonw.exe"
                            ),
                        ],
                    )
                ]
            )
            if use_sdl:
                # SDL DLLs for audio module
                sdl2 = ctypes.util.find_library("SDL2")
                sdl2_mixer = ctypes.util.find_library("SDL2_mixer")
                if sdl2:
                    sdl2_libs = [sdl2]
                    if sdl2_mixer:
                        sdl2_libs.append(sdl2_mixer)
                        data_files.append((os.path.join(data, "lib"), sdl2_libs))
                        config["excludes"]["all"].append("pyglet")
                    else:
                        print("WARNING: SDL2_mixer not found!")
                else:
                    print("WARNING: SDL2 not found!")
            if "pyglet" not in config["excludes"]["all"]:
                # OpenAL DLLs for pyglet
                openal32 = ctypes.util.find_library("OpenAL32.dll")
                wrap_oal = ctypes.util.find_library("wrap_oal.dll")
                if openal32:
                    oal = [openal32]
                    if wrap_oal:
                        oal.append(wrap_oal)
                    else:
                        print("WARNING: wrap_oal.dll not found!")
                    data_files.append((data, oal))
                else:
                    print("WARNING: OpenAL32.dll not found!")
        elif sys.platform != "darwin":
            # Linux
            data_files.append(
                (
                    os.path.join(os.path.dirname(data), "applications"),
                    [os.path.join(pydir, "..", "misc", f"{name.lower()}.desktop")]
                    + safe_glob(
                        os.path.join(pydir, "..", "misc", f"{name.lower()}-*.desktop")
                    ),
                )
            )
            data_files.append(
                (
                    (
                        autostart
                        if os.geteuid() == 0 or prefix.startswith("/")
                        else autostart_home
                    ),
                    [
                        os.path.join(
                            pydir,
                            "..",
                            "misc",
                            f"z-{name.lower()}-apply-profiles.desktop",
                        )
                    ],
                )
            )
            data_files.append(
                (
                    os.path.join(os.path.dirname(data), "man", "man1"),
                    safe_glob(os.path.join(pydir, "..", "man", "*.1")),
                )
            )
            if not skip_instrument_conf_files:
                # device configuration / permission stuff
                if is_rpm_build:
                    # RPM postinstall script will install these to the correct
                    # locations. This allows us compatibility with Argyll
                    # packages which may also contain same udev rules / hotplug
                    # scripts, thus avoiding file conflicts
                    data_files.append(
                        (
                            os.path.join(data, "usb"),
                            [os.path.join(pydir, "..", "misc", "45-Argyll.rules")],
                        )
                    )
                    data_files.append(
                        (
                            os.path.join(data, "usb"),
                            [os.path.join(pydir, "..", "misc", "55-Argyll.rules")],
                        )
                    )
                    data_files.append(
                        (
                            os.path.join(data, "usb"),
                            [os.path.join(pydir, "..", "misc", "Argyll")],
                        )
                    )
                    data_files.append(
                        (
                            os.path.join(data, "usb"),
                            [os.path.join(pydir, "..", "misc", "Argyll.usermap")],
                        )
                    )
                else:
                    devconf_files = []
                    if os.path.isdir("/etc/udev/rules.d"):
                        if safe_glob("/dev/bus/usb/*/*"):
                            # USB and serial instruments using udev, where udev
                            # already creates /dev/bus/usb/00X/00X devices
                            devconf_files.append(
                                (
                                    "/etc/udev/rules.d",
                                    [
                                        os.path.join(
                                            pydir, "..", "misc", "55-Argyll.rules"
                                        )
                                    ],
                                )
                            )
                        else:
                            # USB using udev, where there are NOT /dev/bus/usb/00X/00X
                            # devices
                            devconf_files.append(
                                (
                                    "/etc/udev/rules.d",
                                    [
                                        os.path.join(
                                            pydir, "..", "misc", "45-Argyll.rules"
                                        )
                                    ],
                                )
                            )
                    else:
                        if os.path.isdir("/etc/hotplug"):
                            # USB using hotplug and Serial using udev
                            # (older versions of Linux)
                            devconf_files.append(
                                (
                                    "/etc/hotplug/usb",
                                    [
                                        os.path.join(pydir, "..", "misc", fname)
                                        for fname in ["Argyll", "Argyll.usermap"]
                                    ],
                                )
                            )
                    for entry in devconf_files:
                        for fname in entry[1]:
                            if os.path.isfile(fname):
                                data_files.extend([(entry[0], [fname])])
        for dname in (
            "10x10",
            "16x16",
            "22x22",
            "24x24",
            "32x32",
            "48x48",
            "72x72",
            "128x128",
            "256x256",
            "512x512",
        ):
            # Get all the icons needed, depending on platform
            # Only the icon sizes 10, 16, 32, 72, 256 and 512 include icons
            # that are used exclusively for UI elements.
            # These should be installed in an app-specific location, e.g.
            # under Linux $XDG_DATA_DIRS/DisplayCAL/theme/icons/
            # The app icon sizes 16, 32, 48 and 256 (128 under Mac OS X),
            # which are used for taskbar icons and the like, as well as the
            # other sizes can be installed in a generic location, e.g.
            # under Linux $XDG_DATA_DIRS/icons/hicolor/<size>/apps/
            # Generally, icon filenames starting with the lowercase app name
            # should be installed in the generic location.
            icons = []
            desktopicons = []
            if sys.platform == "darwin":
                largest_iconbundle_icon_size = "128x128"
            else:
                largest_iconbundle_icon_size = "256x256"
            for iconpath in safe_glob(
                os.path.join(pydir, "theme", "icons", dname, "*.png")
            ):
                if not os.path.basename(iconpath).startswith(name.lower()) or (
                    sys.platform in ("darwin", "win32")
                    and dname
                    in ("16x16", "32x32", "48x48", largest_iconbundle_icon_size)
                ):
                    # In addition to UI element icons, we also need all the app
                    # icons we use in get_icon_bundle under macOS/Windows,
                    # otherwise they wouldn't be included (under Linux, these
                    # are included for installation to the system-wide icon
                    # theme location instead)
                    icons.append(iconpath)
                elif sys.platform not in ("darwin", "win32"):
                    desktopicons.append(iconpath)
            if icons:
                data_files.append((os.path.join(data, "theme", "icons", dname), icons))
            if desktopicons:
                data_files.append(
                    (
                        os.path.join(
                            os.path.dirname(data), "icons", "hicolor", dname, "apps"
                        ),
                        desktopicons,
                    )
                )
    if do_py2app:
        data_files.append(
            (
                os.path.join(data, "scripts"),
                [
                    os.path.join(
                        pydir,
                        "..",
                        "scripts",
                        f"{name.lower()}-eecolor-to-madvr-converter",
                    )
                ],
            )
        )

    sources = [os.path.join(name, "RealDisplaySizeMM.c")]
    if sys.platform == "win32":
        macros = [("NT", None)]
        libraries = ["user32", "gdi32"]
        link_args = None
    elif sys.platform == "darwin":
        macros = [("__APPLE__", None), ("UNIX", None)]
        libraries = None
        # XXX: Not sure which macOS version exactly removed the need
        # to specify -framework
        if intlist(platform.mac_ver()[0].split(".")) >= [10, 7]:
            link_args = None
        else:
            link_args = [
                "-framework Carbon",
                "-framework CoreFoundation",
                "-framework Python",
                "-framework IOKit",
            ]
            if not help and (
                "build" in sys.argv[1:]
                or "build_ext" in sys.argv[1:]
                or (
                    ("install" in sys.argv[1:] or "install_lib" in sys.argv[1:])
                    and "--skip-build" not in sys.argv[1:]
                )
            ):
                p = sp.Popen(
                    [
                        sys.executable,
                        "-c",
                        f"""import os
from distutils.core import setup, Extension

setup(ext_modules=[Extension("{name}.lib{bits}.RealDisplaySizeMM", sources={sources}, define_macros={macros}, extra_link_args={link_args})])""",
                    ]
                    + sys.argv[1:],
                    stdout=sp.PIPE,
                    stderr=sp.STDOUT,
                )
                lines = []
                while True:
                    o = p.stdout.readline()
                    if o == "" and p.poll() is not None:
                        break
                    if o[0:4] == "gcc ":
                        lines.append(o)
                    print(o.rstrip())
                if len(lines):
                    os.environ["MACOSX_DEPLOYMENT_TARGET"] = "10.5"
                    sp.call(lines[-1], shell=True)  # fix the library
    else:
        macros = [("UNIX", None)]
        libraries = ["X11", "Xinerama", "Xrandr", "Xxf86vm"]
        link_args = None
    if sys.platform == "darwin":
        extname = f"{name}.lib{bits}.RealDisplaySizeMM"
    else:
        extname = f"{name}.lib{bits}.python{sys.version_info[0]}{sys.version_info[1]}.RealDisplaySizeMM"

    RealDisplaySizeMM = Extension(
        extname,
        sources=sources,
        define_macros=macros,
        libraries=libraries,
        extra_link_args=link_args,
    )
    ext_modules = [RealDisplaySizeMM]

    requires = []
    if not setuptools or sys.platform != "win32":
        # wxPython windows installer doesn't add egg-info entry, so
        # a dependency check from pkg_resources would always fail
        requires.append(
            "wxPython (>= {})".format(".".join(str(n) for n in wx_minversion))
        )
    if sys.platform == "win32":
        requires.append("pywin32 (>= 213.0)")

    packages = [name, f"{name}.lib", f"{name}.lib.agw"]
    if sdist:
        # For source distributions we want all libraries
        for pycompat in ("38", "39", "310", "311", "312"):
            packages.extend([f"{name}.lib{bits}", f"{name}.lib{bits}.python{pycompat}"])
    elif sys.platform == "darwin":
        # On Mac OS X we only want the universal binaries
        packages.append(f"{name}.lib{bits}")
    elif sys.platform == "win32":
        # On Windows we want separate libraries
        packages.extend(
            [
                f"{name}.lib{bits}",
                f"{name}.lib{bits}.python{sys.version_info[0]}{sys.version_info[1]}",
            ]
        )
    else:
        # On Linux the libraries will be built on build step
        pass

    attrs = {
        "author": author_ascii,
        "author_email": author_email,
        "classifiers": [
            "Development Status :: 5 - Production/Stable",
            "Environment :: MacOS X",
            "Environment :: Win32 (MS Windows)",
            "Environment :: X11 Applications",
            "Intended Audience :: End Users/Desktop",
            "License :: OSI Approved :: GNU General Public License v3 or later (GPLv3+)",
            "Operating System :: OS Independent",
            "Programming Language :: Python :: 3.8",
            "Programming Language :: Python :: 3.9",
            "Programming Language :: Python :: 3.10",
            "Programming Language :: Python :: 3.11",
            "Programming Language :: Python :: 3.12",
            "Topic :: Multimedia :: Graphics",
        ],
        "data_files": data_files,
        "description": description,
        "download_url": f"{development_home_page}/releases/download/{version}/{name}-{version}.tar.gz",
        "ext_modules": ext_modules,
        "license": "GPL v3",
        "long_description": longdesc,
        "long_description_content_type": "text/x-rst",
        "name": name,
        "packages": packages,
        "package_data": package_data,
        "package_dir": {name: name},
        "platforms": [
            "Python >= {} <= {}".format(
                ".".join(str(n) for n in py_minversion),
                ".".join(str(n) for n in py_maxversion),
            ),
            "Linux/Unix with X11",
            "Mac OS X >= 10.4",
            "Windows 2000 and newer",
        ],
        "requires": requires,
        "provides": [name],
        "scripts": [],
        "url": f"https://{DOMAIN}/",
        "version": msiversion if "bdist_msi" in sys.argv[1:] else version,
    }

    if setuptools:
        attrs["entry_points"] = {
            "gui_scripts": [
                "{} = {}.main:main{}".format(
                    script,
                    name,
                    (
                        ""
                        if script == name.lower()
                        else script[len(name):].lower().replace("-", "_")
                    ),
                )
                for script, desc in scripts
            ]
        }
        attrs["exclude_package_data"] = {name: ["RealDisplaySizeMM.c"]}
        attrs["include_package_data"] = (
            sys.platform in ("darwin", "win32") and not do_py2app
        )
        install_requires = [req.replace("(", "").replace(")", "") for req in requires]
        attrs["install_requires"] = install_requires
        attrs["zip_safe"] = False
    else:
        attrs["scripts"].extend(
            os.path.join("scripts", script)
            for script, desc in [
                script_desc
                for script_desc in scripts
                if script_desc[0] != f"{name.lower()}-apply-profiles"
                or sys.platform != "darwin"
            ]
        )

    if bdist_bbfreeze:
        attrs["setup_requires"] = ["bbfreeze"]

    if "bdist_wininst" in sys.argv[1:]:
        attrs["scripts"].append(os.path.join("util", f"{name}_postinstall.py"))

    if do_py2app:
        mainpy = os.path.join(source_dir, "main.py")
        if not os.path.exists(mainpy):
            shutil.copy(os.path.join(source_dir, "scripts", name.lower()), mainpy)
        attrs["app"] = [mainpy]
        dist_dir = os.path.join(
            pydir,
            "..",
            "dist",
            f"py2app.{get_platform()}-py{sys.version_info[0]}.{sys.version_info[1]}",
            f"{name}-{version}",
        )
        from py2app.build_app import py2app as py2app_cls

        py2app_cls._copy_package_data = py2app_cls.copy_package_data

        def copy_package_data(self, package, target_dir):
            # Skip package data which is already included as data files
            if package.identifier.split(".")[0] != name:
                self._copy_package_data(package, target_dir)

        py2app_cls.copy_package_data = copy_package_data
        attrs["options"] = {
            "py2app": {
                "argv_emulation": False,
                "dist_dir": dist_dir,
                "excludes": config["excludes"]["all"] + config["excludes"]["darwin"],
                "iconfile": os.path.join(pydir, "theme", "icons", f"{name}.icns"),
                "optimize": 0,
                "plist": plist_dict,
            }
        }
        if use_sdl:
            attrs["options"]["py2app"]["frameworks"] = ["SDL2", "SDL2_mixer"]
        attrs["setup_requires"] = ["py2app"]

    if do_py2exe:
        import wx
        from winmanifest_util import getmanifestxml

        if platform.architecture()[0] == "64bit":
            arch = "amd64"
        else:
            arch = "x86"
        manifest_xml = getmanifestxml(
            os.path.join(
                pydir,
                "..",
                "misc",
                name
                + (
                    f".exe.{arch}.VC90.manifest"
                    if hasattr(sys, "version_info") and sys.version_info[:2] >= (3, 8)
                    else ".exe.manifest"
                ),
            )
        )
        tmp_scripts_dir = os.path.join(source_dir, "build", "temp.scripts")
        if not os.path.isdir(tmp_scripts_dir):
            os.makedirs(tmp_scripts_dir)
        apply_profiles_launcher = (
            f"{appname.lower()}-apply-profiles-launcher",
            f"{appname} Profile Loader Launcher",
        )
        for script, desc in scripts + [apply_profiles_launcher]:
            shutil.copy(
                os.path.join(source_dir, "scripts", script),
                os.path.join(tmp_scripts_dir, script2pywname(script)),
            )
        attrs["windows"] = [
            Target(
                **{
                    "script": os.path.join(tmp_scripts_dir, script2pywname(script)),
                    "icon_resources": [
                        (
                            1,
                            os.path.join(
                                pydir,
                                "theme",
                                "icons",
                                os.path.splitext(os.path.basename(script))[0] + ".ico",
                            ),
                        )
                    ],
                    "other_resources": [(24, 1, manifest_xml)],
                    "copyright": f"© {strftime('%Y')} {author}",
                    "description": desc,
                }
            )
            for script, desc in [
                script_desc1
                for script_desc1 in scripts
                if script_desc1[0] != appname.lower() + "-eecolor-to-madvr-converter"
                and not script_desc1[0].endswith("-console")
            ]
        ]

        # Add profile loader launcher
        attrs["windows"].append(
            Target(
                **{
                    "script": os.path.join(
                        tmp_scripts_dir, script2pywname(apply_profiles_launcher[0])
                    ),
                    "icon_resources": [
                        (
                            1,
                            os.path.join(
                                pydir,
                                "theme",
                                "icons",
                                appname + "-apply-profiles" + ".ico",
                            ),
                        )
                    ],
                    "other_resources": [(24, 1, manifest_xml)],
                    "copyright": f"© {strftime('%Y')} {author}",
                    "description": apply_profiles_launcher[1],
                }
            )
        )

        # Programs that can run with and without GUI
        console_scripts = [f"{name}-VRML-to-X3D-converter"]  # No "-console" suffix!
        for console_script in console_scripts:
            console_script_path = os.path.join(
                tmp_scripts_dir, console_script + "-console"
            )
            if not os.path.isfile(console_script_path):
                shutil.copy(
                    os.path.join(
                        source_dir, "scripts", console_script.lower() + "-console"
                    ),
                    console_script_path,
                )
        attrs["console"] = [
            Target(
                **{
                    "script": os.path.join(
                        tmp_scripts_dir, script2pywname(script) + "-console"
                    ),
                    "icon_resources": [
                        (
                            1,
                            os.path.join(
                                pydir,
                                "theme",
                                "icons",
                                os.path.splitext(os.path.basename(script))[0] + ".ico",
                            ),
                        )
                    ],
                    "other_resources": [(24, 1, manifest_xml)],
                    "copyright": f"© {strftime('%Y')} {author}",
                    "description": desc,
                }
            )
            for script, desc in [
                script_desc2
                for script_desc2 in scripts
                if script2pywname(script_desc2[0]) in console_scripts
            ]
        ]

        # Programs without GUI
        attrs["console"].append(
            Target(
                **{
                    "script": os.path.join(
                        tmp_scripts_dir, appname + "-eeColor-to-madVR-converter"
                    ),
                    "icon_resources": [
                        (
                            1,
                            os.path.join(
                                pydir, "theme", "icons", appname + "-3DLUT-maker.ico"
                            ),
                        )
                    ],
                    "other_resources": [(24, 1, manifest_xml)],
                    "copyright": f"© {strftime('%Y')} {author}",
                    "description": "Convert eeColor 65^3 to madVR 256^3 3D LUT "
                    "(video levels in, video levels out)",
                }
            )
        )

        dist_dir = os.path.join(
            pydir,
            "..",
            "dist",
            f"py2exe.{get_platform()}-py{sys.version_info[0]}.{sys.version_info[1]}",
            f"{name}-{version}",
        )
        attrs["options"] = {
            "py2exe": {
                "dist_dir": dist_dir,
                "dll_excludes": [
                    "iertutil.dll",
                    "MPR.dll",
                    "msvcm90.dll",
                    "msvcp90.dll",
                    "msvcr90.dll",
                    "mswsock.dll",
                    "urlmon.dll",
                    "w9xpopen.exe",
                    "gdiplus.dll",
                    "mfc90.dll",
                ],
                "excludes": config["excludes"]["all"] + config["excludes"]["win32"],
                "bundle_files": 3 if wx.VERSION >= (2, 8, 10, 1) else 1,
                "compressed": 1,
                "optimize": 0,  # 0 = don’t optimize (generate .pyc)
                # 1 = normal optimization (like python -O)
                # 2 = extra optimization (like python -OO)
            }
        }
        if debug:
            attrs["options"]["py2exe"].update(
                {"bundle_files": 3, "compressed": 0, "optimize": 0, "skip_archive": 1}
            )
        if setuptools:
            attrs["setup_requires"] = ["py2exe"]
        attrs["zipfile"] = os.path.join("lib", "library.zip")

    if (do_uninstall or do_install or bdist_win or bdist_dumb) and not help:
        distutils.core._setup_stop_after = "commandline"
        dist = setup(**attrs)
        distutils.core._setup_stop_after = None
        cmd = install(dist).get_finalized_command("install")
        if debug > 0:
            for attrname in [
                "base",
                "data",
                "headers",
                "lib",
                "libbase",
                "platbase",
                "platlib",
                "prefix",
                "purelib",
                "root",
                "scripts",
                "userbase",
            ]:
                if attrname not in ["prefix", "root"]:
                    attrname = "install_" + attrname
                if hasattr(cmd, attrname):
                    print(attrname, getattr(cmd, attrname))
        if debug > 1:
            try:
                from ppdir import ppdir
            except ImportError:
                pass
            else:
                ppdir(cmd, types=[dict, list, str, tuple, type, str])
        if not install_data:
            if sys.platform in ("darwin", "win32"):
                # on Mac OS X and Windows, we want data files in the package dir
                data_basedir = cmd.install_lib
            else:
                data_basedir = cmd.install_data
        else:
            data_basedir = install_data

        data = change_root(data_basedir, data)
        doc = change_root(data_basedir, doc)
        # determine in which cases we want to make data file paths relative to
        # site-packages (on Mac and Windows) and when we want to make them
        # absolute (Linux)
        linux = sys.platform not in ("darwin", "win32") and (
            not cmd.root and setuptools
        )
        dar_win = (
            sys.platform in ("darwin", "win32") and (cmd.root or not setuptools)
        ) or bdist_win
        if (
            not do_uninstall
            and not install_data
            and (linux or dar_win)
            and attrs["data_files"]
        ):
            if data_basedir.startswith(cmd.install_data + os.path.sep):
                data_basedir = relpath(data_basedir, cmd.install_data)
            for i, f in enumerate(attrs["data_files"]):
                if isinstance(f, str):
                    attrs["data_files"][i] = change_root(data_basedir, f)
                else:
                    attrs["data_files"][i] = (change_root(data_basedir, f[0]), f[1])

    if do_uninstall and not help:
        # Quick and dirty uninstall
        if dry_run:
            print("dry run - nothing will be removed")
        else:
            from DisplayCAL.postinstall import postuninstall

            # Yeah, yeah - its actually pre-uninstall
            if cmd.root:
                postuninstall(prefix=change_root(cmd.root, cmd.prefix))
            else:
                postuninstall(prefix=cmd.prefix)

        removed = []
        visited = []

        if os.path.exists(recordfile_name):
            paths = [
                (
                    change_root(cmd.root, line.rstrip("\n"))
                    if cmd.root
                    else line.rstrip("\n")
                )
                for line in open(recordfile_name, "r")
            ]
        else:
            paths = []

        if not paths:
            # If the installed files have not been recorded, use some fallback
            # logic to find them
            paths = safe_glob(os.path.join(cmd.install_scripts, name))
            if sys.platform == "win32":
                if setuptools:
                    paths += safe_glob(os.path.join(cmd.install_scripts, f"{name}.exe"))
                    paths += safe_glob(
                        os.path.join(cmd.install_scripts, f"{name}-script.py")
                    )
                else:
                    paths += safe_glob(os.path.join(cmd.install_scripts, f"{name}.cmd"))
            paths += safe_glob(
                os.path.join(cmd.install_scripts, f"{name}_postinstall.py")
            )
            for attrname in ["data", "headers", "lib", "libbase", "platlib", "purelib"]:
                path = os.path.join(getattr(cmd, f"install_{attrname}"), name)
                if path not in paths:
                    # Using sys.version in this way is consistent with
                    # setuptools
                    paths += (
                        safe_glob(path)
                        + safe_glob(f"{path}-{version}-py{sys.version_info[0]}.{sys.version_info[1]}*.egg")
                        + safe_glob(f"{path}-{version}-py{sys.version_info[0]}.{sys.version_info[1]}*.egg-info")
                    )

            if os.path.isabs(data) and data not in paths:
                for fname in [
                    "lang",
                    "presets",
                    "ref",
                    "report",
                    "screenshots",
                    "tests",
                    "theme",
                    "ti1",
                    "x3d-viewer",
                    "CHANGES.html",
                    "LICENSE.txt",
                    "README.html",
                    "README-fr.html",
                    "beep.wav",
                    "cacert.pem",
                    "camera_shutter.wav",
                    "ColorLookupTable.fx",
                    f"{name.lower()}.desktop",
                    f"{name.lower()}-3dlut-maker.desktop",
                    f"{name.lower()}-curve-viewer.desktop",
                    f"{name.lower()}-profile-info.desktop",
                    f"{name.lower()}-scripting-client.desktop",
                    f"{name.lower()}-synthprofile.desktop",
                    f"{name.lower()}-testchart-editor.desktop",
                    "pnp.ids",
                    "quirk.json",
                    "linear.cal",
                    "test.cal",
                ]:
                    path = os.path.join(data, fname)
                    if path not in paths:
                        paths += safe_glob(path)
            if os.path.isabs(doc) and doc not in paths:
                for fname in [
                    "screenshots",
                    "theme",
                    "CHANGES.html",
                    "LICENSE.txt",
                    "README.html",
                    "README-fr.html",
                ]:
                    path = os.path.join(doc, fname)
                    if path not in paths:
                        paths += safe_glob(path)
            if sys.platform == "win32":
                from DisplayCAL.postinstall import get_special_folder_path

                startmenu_programs_common = get_special_folder_path(
                    "CSIDL_COMMON_PROGRAMS"
                )
                startmenu_programs = get_special_folder_path("CSIDL_PROGRAMS")
                for path in (startmenu_programs_common, startmenu_programs):
                    if path:
                        for filename in (
                            name,
                            "CHANGES",
                            "LICENSE",
                            "README",
                            "Uninstall",
                        ):
                            paths += safe_glob(
                                os.path.join(path, name, f"{filename}.lnk")
                            )

        for path in paths:
            if os.path.exists(path):
                if path in visited:
                    continue
                else:
                    visited.append(path)
                if dry_run:
                    print(path)
                    continue
                try:
                    if os.path.isfile(path):
                        os.remove(path)
                    elif os.path.isdir(path):
                        os.rmdir(path)
                except Exception as exception:
                    print("could'nt remove", path)
                    print("   ", exception)
                else:
                    print("removed", path)
                    removed.append(path)
            while path != os.path.dirname(path):
                # remove parent directories if empty
                # could also use os.removedirs(path) but we want some status
                # info
                path = os.path.dirname(path)
                if os.path.isdir(path):
                    if len(os.listdir(path)) == 0:
                        if path in visited:
                            continue
                        else:
                            visited.append(path)
                        if dry_run:
                            print(path)
                            continue
                        try:
                            os.rmdir(path)
                        except Exception as exception:
                            print("could'nt remove", path)
                            print("   ", exception)
                        else:
                            print("removed", path)
                            removed.append(path)
                    else:
                        break

        if not removed:
            print(len(visited), "entries found")
        else:
            print(len(removed), "entries removed")

    else:
        # To have a working sdist and bdist_rpm when using distutils,
        # we go to the length of generating MANIFEST.in from scratch everytime,
        # using the information available from setup.
        manifest_in = ["# This file will be re-generated by setup.py - do not edit"]
        manifest_in.extend(
            [
                "include LICENSE.txt",
                "include MANIFEST",
                "include MANIFEST.in",
                "include README.html",
                "include README-fr.html",
                "include CHANGES.html",
                f"include {name}*.pyw",
                f"include {name}-*.pyw",
                f"include {name}-*.py",
                "include use-distutils",
            ]
        )
        manifest_in.append("include " + os.path.basename(sys.argv[0]))
        manifest_in.append(
            "include " + os.path.splitext(os.path.basename(sys.argv[0]))[0] + ".cfg"
        )
        for _datadir, datafiles in attrs.get("data_files", []):
            for datafile in datafiles:
                manifest_in.append(
                    "include {}".format(
                        relpath(os.path.sep.join(datafile.split("/")), source_dir)
                        or datafile
                    )
                )
        for extmod in attrs.get("ext_modules", []):
            manifest_in.extend(
                "include " + os.path.sep.join(src.split("/")) for src in extmod.sources
            )
        for pkg in attrs.get("packages", []):
            pkg = os.path.join(*pkg.split("."))
            pkgdir = os.path.sep.join(
                attrs.get("package_dir", {}).get(pkg, pkg).split("/")
            )
            manifest_in.append("include " + os.path.join(pkgdir, "*.py"))
            # manifest_in.append("include " + os.path.join(pkgdir, "*.pyd"))
            # manifest_in.append("include " + os.path.join(pkgdir, "*.so"))
            for obj in attrs.get("package_data", {}).get(pkg, []):
                manifest_in.append(
                    "include " + os.path.sep.join([pkgdir] + obj.split("/"))
                )
        for pymod in attrs.get("py_modules", []):
            manifest_in.append("include {}".format(os.path.join(*pymod.split("."))))
        manifest_in.append(
            "include {}".format(os.path.join(name, "theme", "theme-info.txt"))
        )
        manifest_in.append(
            "recursive-include {} {} {}".format(
                os.path.join(name, "theme", "icons"), "*.icns", "*.ico"
            )
        )
        manifest_in.append("include {}".format(os.path.join("man", "*.1")))
        manifest_in.append("recursive-include misc *")
        if skip_instrument_conf_files:
            manifest_in.extend(
                [
                    "exclude misc/Argyll",
                    "exclude misc/*.rules",
                    "exclude misc/*.usermap",
                ]
            )
        manifest_in.append("include {}".format(os.path.join("screenshots", "*.png")))
        manifest_in.append("include {}".format(os.path.join("scripts", "*")))
        manifest_in.append("include {}".format(os.path.join("tests", "*")))
        manifest_in.append("recursive-include theme *")
        manifest_in.append("recursive-include util *.cmd *.py *.sh")
        if sys.platform == "win32" and not setuptools:
            # Only needed under Windows
            manifest_in.append("global-exclude .svn/*")
        manifest_in.append("global-exclude *~")
        manifest_in.append("global-exclude *.backup")
        manifest_in.append("global-exclude *.bak")
        if not dry_run:
            manifest = open("MANIFEST.in", "w")
            manifest.write("\n".join(manifest_in))
            manifest.close()
            if os.path.exists("MANIFEST"):
                os.remove("MANIFEST")

        if bdist_bbfreeze:
            i = sys.argv.index("bdist_bbfreeze")
            if "-d" not in sys.argv[i + 1:] and "--dist-dir" not in sys.argv[i + 1:]:
                dist_dir = os.path.join(
                    pydir,
                    "..",
                    "dist",
                    f"bbfreeze.{get_platform()}-py{sys.version_info[0]}.{sys.version_info[1]}",
                )
                sys.argv.insert(i + 1, f"--dist-dir={dist_dir}")
            if "egg_info" not in sys.argv[1:i]:
                sys.argv.insert(i, "egg_info")

        if do_py2app or do_py2exe:
            sys.path.insert(1, pydir)
            i = sys.argv.index("py2app" if do_py2app else "py2exe")
            if "build_ext" not in sys.argv[1:i]:
                sys.argv.insert(i, "build_ext")

        setup(**attrs)

        if dry_run or help:
            return

            import wx

            if wx.VERSION >= (4,):
                # Fix wxPython 4 dylibs being included in wrong location
                wx_dylibs = os.path.join(lib_dynload_dir, "wx")
                for entry in os.listdir(frameworks_dir):
                    if entry.startswith("libwx"):
                        dylib = os.path.join(frameworks_dir, entry)
                        lib_dylib = os.path.join(wx_dylibs, entry)
                        print("Moving", dylib, "->", lib_dylib)
                        shutil.move(dylib, lib_dylib)

            create_app_symlinks(dist_dir, scripts)

        if do_py2exe:
            shutil.copy(
                os.path.join(
                    dist_dir, f"python{sys.version_info[0]}{sys.version_info[1]}.dll"
                ),
                os.path.join(
                    dist_dir, "lib", f"python{sys.version_info[0]}{sys.version_info[1]}.dll"
                ),
            )

        if (
            (bdist_bbfreeze and sys.platform == "win32") or do_py2exe
        ) and sys.version_info[:2] >= (2, 6):
            from vc90crt import name as vc90crt_name, vc90crt_copy_files

            if do_py2exe:
                vc90crt_copy_files(dist_dir)
                vc90crt_copy_files(os.path.join(dist_dir, "lib"))
            else:
                vc90crt_copy_files(os.path.join(dist_dir, name + "-" + version))

        if do_full_install and not is_rpm_build and not skip_postinstall:
            from DisplayCAL.postinstall import postinstall

            if sys.platform == "win32":
                path = os.path.join(cmd.install_lib, name)
                # Using sys.version in this way is consistent with setuptools
                for path in safe_glob(path) + safe_glob(
                    os.path.join(
                        f"{path}-{version}-py{sys.version[:3]}*.egg",
                        name,
                    )
                ):
                    if cmd.root:
                        postinstall(prefix=change_root(cmd.root, path))
                    else:
                        postinstall(prefix=path)

            elif cmd.root:
                postinstall(prefix=change_root(cmd.root, cmd.prefix))
            else:
                postinstall(prefix=cmd.prefix)


def setup_do_py2exe():
    import py2exe

    # ModuleFinder can't handle runtime changes to __path__, but win32com
    # uses them
    try:
        # if this doesn't work, try import modulefinder
        import py2exe.mf as modulefinder
        import win32com

        for p in win32com.__path__[1:]:
            modulefinder.AddPackagePath("win32com", p)
        for extra in ["win32com.shell"]:
            __import__(extra)
            m = sys.modules[extra]
            for p in m.__path__[1:]:
                modulefinder.AddPackagePath(extra, p)
    except ImportError:
        # no build path setup, no worries.
        pass
    origIsSystemDLL = py2exe.build_exe.isSystemDLL
    systemroot = os.getenv("SystemRoot").lower()

    def isSystemDLL(pathname):
        if (
            os.path.basename(pathname).lower() in ("gdiplus.dll", "mfc90.dll")
            or os.path.basename(pathname).lower().startswith("python")
            or os.path.basename(pathname).lower().startswith("pywintypes")
        ):
            return 0
        return pathname.lower().startswith(systemroot + "\\")

    py2exe.build_exe.isSystemDLL = isSystemDLL


if __name__ == "__main__":
    setup()<|MERGE_RESOLUTION|>--- conflicted
+++ resolved
@@ -23,11 +23,15 @@
 """
 import codecs
 import ctypes.util
+import codecs
+import ctypes.util
 from configparser import ConfigParser
 from distutils.command.install import install
 import distutils.core
+import distutils.core
 from distutils.util import change_root, get_platform
 from fnmatch import fnmatch
+import functools
 import functools
 import os
 import platform
@@ -386,11 +390,7 @@
     src_dir = source_dir
     if pkgname:
         files = files[pkgname]
-<<<<<<< HEAD
         # modifying the src_dir is not working with py2app, so disabling it.
-=======
-        # modifying the src_dir is not working with py2app, so disabling it.
->>>>>>> d17913ce
         # src_dir = os.path.join(src_dir, pkgname)
         if subkey:
             if subkey in files:
